// This file is part of RogueVillage, a roguelike game.
//
// RogueVillage is free software: you can redistribute it and/or modify
// it under the terms of the GNU General Public License as published by
// the Free Software Foundation, either version 3 of the License, or
// (at your option) any later version.
//
// RogueVillage is distributed in the hope that it will be useful,
// but WITHOUT ANY WARRANTY; without even the implied warranty of
// MERCHANTABILITY or FITNESS FOR A PARTICULAR PURPOSE.  See the
// GNU General Public License for more details.
//
// You should have received a copy of the GNU General Public License
// along with RogueVillage.  If not, see <https://www.gnu.org/licenses/>.

extern crate serde;

use std::collections::{HashMap, HashSet, VecDeque};
use std::time::Instant;
use rand::{prelude::{IteratorRandom}, thread_rng};
use rand::Rng;
use serde::{Serialize, Deserialize};

use super::{EventType, Map};

use crate::npc::MonsterFactory;
use crate::dungeon;
use crate::dungeon::Vault;
use crate::game_obj::{GameObject, GameObjects, GameObjectDB};
use crate::items::{GoldPile, Item};
use crate::map::{DoorState, ShrineType, SpecialSquare, Tile};
use crate::town;
use crate::town::TownBuildings;
use crate::pathfinding;
use crate::util;
use crate::wilderness;

pub const WILDERNESS_SIZE: usize = 257;

#[derive(Debug, Serialize, Deserialize)]
pub struct Fact {
    pub detail: String,
    pub timestamp: i32,
    pub location: (i32, i32, i8),
}

impl Fact {
    pub fn new(detail: String, timestamp: i32, location: (i32, i32, i8)) -> Fact {
        Fact { detail, timestamp, location }
    }
}

#[derive(Serialize, Deserialize)]
pub struct WorldInfo {
    pub facts: Vec<Fact>,
    pub town_boundary: (i32, i32, i32, i32),
    pub town_name: String,
    pub town_square: HashSet<(i32, i32, i8)>,
    pub tavern_name: String,
    pub town_buildings: Option<TownBuildings>,
    pub player_name: String,
}

impl WorldInfo {
    pub fn new(town_name: String, town_boundary: (i32, i32, i32, i32), tavern_name: String) -> WorldInfo {
        WorldInfo { town_name, facts: Vec::new(), town_boundary, town_square: HashSet::new(),
            tavern_name, town_buildings: None, player_name: "".to_string() }
    }
}

// The random wilderness generator will inevitably create pockets of
// traversable land complately surrounded by mountains. I don't want to 
// stick the main dungeon in one of those, and they might also be useful
// for hidden secrets later on.
// I could/should generalize this so it takes a set of tiles to ignore and
// then I can search for any kind of distinct pockets on any level
fn find_valley(map: &Map, start_loc: (i32, i32, i8)) -> HashSet<(i32, i32, i8)> {
    let mut queue = vec![start_loc];
    let mut visited = HashSet::new();

    while !queue.is_empty() {
        let loc = queue.pop().unwrap();
        visited.insert(loc);

        // I'm going to only consider adjacent NESW squares in case I later decide
        // diaganol movement isn't a thing 
        let nl = (loc.0 - 1, loc.1, loc.2);
        if !visited.contains(&nl) && map.contains_key(&nl) {
            if map[&nl] != Tile::Mountain && map[&nl] != Tile::SnowPeak { 
                queue.push(nl); 
            }
        }
        let nl = (loc.0 + 1, loc.1, loc.2);
        if !visited.contains(&nl) && map.contains_key(&nl) {
            if map[&nl] != Tile::Mountain && map[&nl] != Tile::SnowPeak { 
                queue.push(nl); 
            }
        }
        let nl = (loc.0, loc.1 - 1, loc.2);
        if !visited.contains(&nl) && map.contains_key(&nl) {
            if map[&nl] != Tile::Mountain && map[&nl] != Tile::SnowPeak { 
                queue.push(nl); 
            }
        }
        let nl = (loc.0, loc.1 + 1, loc.2);
        if !visited.contains(&nl) && map.contains_key(&nl) {
            if map[&nl] != Tile::Mountain && map[&nl] != Tile::SnowPeak { 
                queue.push(nl); 
            }
        }
    }
    
    visited
}

pub fn find_all_valleys(map: &Map) -> Vec<HashSet<(i32, i32, i8)>> {
    let mut valleys = vec![find_valley(map, (0, 0, 0))];

    for loc in map.keys() {
        if loc.2 != 0 || map[&loc] == Tile::Mountain || map[&loc] == Tile::SnowPeak {
            continue;
        }

        let mut already_found = false;
        for valley in &valleys {
            if valley.contains(loc) {
                already_found = true;
                break;
            }            
        }
        
        if !already_found {
            let valley = find_valley(map, *loc);
            valleys.push(valley);
        }
    }

    valleys
}

fn check_entrance_candidate(map: &Map, loc: (i32, i32, i8)) -> (u8, u8) {
    let mut adj_mountains = 0;
    let mut adj_water = 0;
    for r in -1..2 {
        for c in -1..2 {
            let nl = (loc.0 + r, loc.1 + c, loc.2);
            if map.contains_key(&nl) {
                if map[&nl] == Tile::Mountain || map[&nl] == Tile::SnowPeak {
                    adj_mountains += 1;
                }
                if map[&nl] == Tile::DeepWater {
                    adj_water += 1;
                }
            }
        }
    }

    (adj_mountains, adj_water)
}

// We want the entrance to the main dungeon to be nicely nestled into the mountains so we'll look
// for locations that are surround by at least 4 mountains
fn find_good_dungeon_entrance(map: &Map, sqs: &HashSet<(i32, i32, i8)>) -> (i32, i32, i8) {
    let mut options = Vec::new();

    for loc in sqs {
        let (adj_mountains, adj_water) = check_entrance_candidate(map, *loc);
        if adj_mountains + adj_water > 7 {
            continue;
        }

        if adj_mountains >= 4 {
            options.push(loc);
        }
    }

    let j = thread_rng().gen_range(0, options.len());
    *options[j]
}

// Add an old road leading away from the dungeon that eventually trails off
// I think this sometimes hits an infinite loop looking for a good path for the 
// trail, which suggests there's probably some degenerate cases for placing the
// dungeon are actually impassable. But I have to debug that a bunch as it 
// sometimes places the entrance in bad places like a mountain river with no
// ground access
fn add_old_road(map: &mut Map, start: (i32, i32, i8)) {
    let mut rng = rand::thread_rng();
    let mut passable = HashMap::new();
    passable.insert(Tile::Grass, 1.0);
    passable.insert(Tile::Dirt, 1.0);
    passable.insert(Tile::Tree, 1.0);
    passable.insert(Tile::StoneFloor, 1.0);
    passable.insert(Tile::DeepWater, 1.0);

    loop {
        let row = start.0 - rng.gen_range(10, 20);
        let col = rng.gen_range(start.1 - 15, start.1 + 15);
        
        if !map.contains_key(&(row, col, 0)) || !map[&(row, col, 0)].passable() { continue; }
        
        let path = pathfinding::find_path(map, None, false, start.0, start.1, 0, row, col, 40, &passable);
        let mut draw_sq = 1.0;
        if !path.is_empty() {
            for sq in path {
                if map[&(sq.0, sq.1, 0)] != Tile::DeepWater {
                    if rng.gen_range(0.0, 1.0) < draw_sq {
                        map.insert((sq.0, sq.1, 0), Tile::StoneFloor);
                        draw_sq -= 0.05;
                    }
                }
            }
            break;
        }        
    }
}

fn random_sq<T: Copy>(sqs: &HashSet<T>) -> T {
    // I can't believe this is the easiest way I've found to pick a random element
    // from a HashSet T_T
    //
    // In C# you can just access HashSets by index :/
    let mut rng = rand::thread_rng();
    let items = sqs.iter().copied();
                
    let item = items.choose(&mut rng).unwrap();

    item.clone()
}

fn set_stairs(dungeon: &mut Vec<Vec<Tile>>, width: usize, height: usize) -> (usize, usize) {
    let mut rng = rand::thread_rng();
    let mut open_sqs = Vec::new();
    for (_, level) in dungeon.iter().enumerate() {
        let mut open = HashSet::new();
        for r in 0..height {
            for c in 0..width {
                if level[r * width + c] == Tile::StoneFloor {
                    open.insert((r, c));
                }
            }
        }
        open_sqs.push(open);
    }

    // First find the up stairs on level 1 of the dungeon, which is the entrance. Just grab
    // any ol' open square 
    let entrance = random_sq(&open_sqs[0]);
    dungeon[0][entrance.0 * width + entrance.1] = Tile::StairsUp;
    open_sqs[0].remove(&entrance);

    // I wanted the levels of my dungeon to be aligned. (Ie., if the stairs down from level 3 are at 4,16 then
    // the stairs back up on level 4 will be at 4,16 as well)
    for n in 0..dungeon.len() - 1 {
        let options = open_sqs[n].intersection(&open_sqs[n + 1]);
        let stairs = options.choose(&mut rng).unwrap().clone();
        dungeon[n][stairs.0 * width + stairs.1] = Tile::StairsDown;
        dungeon[n + 1][stairs.0 * width + stairs.1] = Tile::StairsUp;
        open_sqs[n].remove(&stairs);
        open_sqs[n + 1].remove(&stairs);        
    }

    entrance
}

fn random_open_adj(open: &HashSet<(i32, i32, i8)>, loc: (i32, i32, i8)) -> Option<(i32, i32, i8)> {
    let mut rng = rand::thread_rng();
    let options = util::ADJ.iter()
                           .map(|d| (loc.0 + d.0, loc.1 + d.1, loc.2))
                           .filter(|adj| open.contains(&adj))
                           .collect::<Vec<(i32, i32, i8)>>();

    if options.len() > 0 {
        Some(options[rng.gen_range(0, options.len())])
    } else {
        None
    }
}

fn add_fire_pit(level: usize, map: &mut Map, floor_sqs: &mut HashMap<usize, HashSet<(i32, i32, i8)>>, game_obj_db: &mut GameObjectDB) {
    let mut rng = rand::thread_rng();
    let loc = random_sq(&floor_sqs[&(level - 1)]);
    map.insert(loc, Tile::OldFirePit(rng.gen_range(0, 5)));
    floor_sqs.get_mut(&(level -1))
             .unwrap()
             .remove(&loc);
    if let Some(adj) = random_open_adj(&floor_sqs[&(level - 1)], loc) {
        let mut note = Item::get_item(game_obj_db, "note").unwrap();
        note.set_loc(adj);
        if let GameObjects::Item(item) = &mut note {
            item.text = Some(("burnt scrap".to_string(), "Is there no end to the swarms of kobolds?".to_string()));            
        }
        game_obj_db.add(note);
    }
    let amt = rng.gen_range(4, 11);
    let mut pile = GoldPile::make(game_obj_db, amt, loc);
    pile.hide();
    game_obj_db.add(pile);
}

fn add_teleport_trap(level: usize, floor_sqs: &mut HashMap<usize, HashSet<(i32, i32, i8)>>, game_obj_db: &mut GameObjectDB) {
    let loc = random_sq(&floor_sqs[&(level - 1)]);
    let trap = SpecialSquare::teleport_trap(loc, game_obj_db);
    game_obj_db.listeners.insert((trap.obj_id(), EventType::SteppedOn));
    game_obj_db.add(trap);
    println!("Trap loc: {:?}", loc);
    floor_sqs.get_mut(&(level - 1))
            .unwrap()
            .remove(&loc);
}

fn add_shrine(world_info: &mut WorldInfo, level: usize, map: &mut Map, floor_sqs: &mut HashMap<usize, HashSet<(i32, i32, i8)>>, game_obj_db: &mut GameObjectDB) {
    let loc = random_sq(&floor_sqs[&(level - 1)]);
    let shrine = SpecialSquare::make(Tile::Shrine(ShrineType::Woden), loc, true, 3, game_obj_db);
    game_obj_db.listeners.insert((shrine.obj_id(), EventType::Update));
    game_obj_db.add(shrine);

    map.insert(loc, Tile::Shrine(ShrineType::Woden));
    floor_sqs.get_mut(&(level - 1))
            .unwrap()
            .remove(&loc);
    let fact = Fact::new(String::from("shrine to woden"), 0, loc);
    world_info.facts.push(fact);
}

fn loc_in_vault(vault: &Vault, loc: (i32, i32, i8)) -> bool {
    loc.0 >= vault.r1 && loc.0 <= vault.r2 && loc.1 >= vault.c1 && loc.1 <= vault.c2
}

fn place_simple_triggered_gate(_world_info: &mut WorldInfo, map: &mut Map, game_obj_db: &mut GameObjectDB, trigger_loc: (i32, i32, i8),
        vault_loc: (i32, i32, i8)) {
    map.insert(trigger_loc, Tile::Trigger);
    map.insert(vault_loc, Tile::Gate(DoorState::Closed));
    let gate = SpecialSquare::make(Tile::Gate(DoorState::Closed), vault_loc, true, 0, game_obj_db);
    let gate_id = gate.obj_id();
    game_obj_db.add(gate);

    let mut trigger = SpecialSquare::make(Tile::Trigger, trigger_loc, false, 0, game_obj_db);
    let trigger_id = trigger.obj_id();
    if let GameObjects::SpecialSquare(sq) = &mut trigger {
        sq.target = Some(gate_id);
    }
    game_obj_db.add(trigger);
    game_obj_db.listeners.insert((trigger_id, EventType::SteppedOn));
}

fn simple_triggered_gate(world_info: &mut WorldInfo, map: &mut Map, floors: &mut HashSet<(i32, i32, i8)>,
        game_obj_db: &mut GameObjectDB, vault: &Vault, level: i8) {
    // Find a place for the trigger. Probably need a bail out option after X iterations in case it's some
    // weird dungeon layout where a trigger can't be placed.
    let mut delta = 2;
    loop {
        let loc = (vault.entrance.0 + delta, vault.entrance.1, level);
        let vault_entrance = (vault.entrance.0, vault.entrance.1, level);
        if floors.contains(&loc) && !loc_in_vault(vault, loc) {
            place_simple_triggered_gate(world_info, map, game_obj_db, loc, vault_entrance);
            floors.remove(&loc);
            floors.remove(&vault_entrance);
            break;
        }
        let loc = (vault.entrance.0 - delta, vault.entrance.1, level);
        if floors.contains(&loc) && !loc_in_vault(vault, loc) {
            place_simple_triggered_gate(world_info, map, game_obj_db, loc, vault_entrance);
            floors.remove(&loc);
            floors.remove(&vault_entrance);
            break;
        }
        let loc = (vault.entrance.0, vault.entrance.1 + delta, level);
        if floors.contains(&loc) && !loc_in_vault(vault, loc) {
            place_simple_triggered_gate(world_info, map, game_obj_db, loc, vault_entrance);
            floors.remove(&loc);
            floors.remove(&vault_entrance);
            break;
        }
        let loc = (vault.entrance.0, vault.entrance.1 - delta, level);
        if floors.contains(&loc) && !loc_in_vault(vault, loc) {
            place_simple_triggered_gate(world_info, map, game_obj_db, loc, vault_entrance);
            floors.remove(&loc);
            floors.remove(&vault_entrance);
            break;
        }
        delta += 1;
    }
}

fn light_triggered_gate(_world_info: &mut WorldInfo, map: &mut Map, floors: &mut HashSet<(i32, i32, i8)>,
        game_obj_db: &mut GameObjectDB, vault: &Vault, level: i8) {
    let vault_loc = (vault.entrance.0, vault.entrance.1, level);
    map.insert(vault_loc, Tile::Gate(DoorState::Closed));
    let gate = SpecialSquare::make(Tile::Gate(DoorState::Closed), vault_loc, true, 0, game_obj_db);
    let gate_id = gate.obj_id();
    game_obj_db.add(gate);
    game_obj_db.listeners.insert((gate_id, EventType::LitUp));
    floors.remove(&vault_loc);
}

fn add_vault(world_info: &mut WorldInfo, map: &mut Map, floors: &mut HashSet<(i32, i32, i8)>,
            game_obj_db: &mut GameObjectDB, vaults: &Vec<Vault>, level: i8) {
    // In the real game, I want to make sure I never create a gated vault in a room with the upstairs 
    // because that would result in a dungeon where the player probably can't progress without magic
    let mut rng = rand::thread_rng();
    let vault_num = rng.gen_range(0, vaults.len());
    let vault = &vaults[vault_num];
    
    //simple_triggered_gate(world_info, map, floors, game_objs, vault, level);
    light_triggered_gate(world_info, map, floors, game_obj_db, vault, level);
}

fn decorate_levels(world_info: &mut WorldInfo, map: &mut Map, deepest_level: i8, floor_sqs: &mut HashMap<usize, HashSet<(i32, i32, i8)>>,
            game_obj_db: &mut GameObjectDB, vaults: HashMap<usize, Vec<Vault>>) {
    //let mut rng = rand::thread_rng();
    let mut curr_level = deepest_level;
    while curr_level > 0 {
        if curr_level < 3 {
            add_fire_pit(curr_level as usize, map, floor_sqs, game_obj_db)             
        }

        if curr_level == 1 {
            add_shrine(world_info, curr_level as usize, map, floor_sqs, game_obj_db)
        }

        if !vaults[&(curr_level as usize - 1)].is_empty() {
            let floors = floor_sqs.get_mut(&(curr_level as usize - 1)).unwrap();
            add_vault(world_info, map, floors, game_obj_db, &vaults[&(curr_level as usize - 1)], curr_level);
        }

        add_teleport_trap(curr_level as usize, floor_sqs, game_obj_db);
        
        curr_level -= 1;
    }
}

fn populate_levels(_world_info: &mut WorldInfo, deepest_level: i8, floor_sqs: &HashMap<usize, HashSet<(i32, i32, i8)>>,
            game_obj_db: &mut GameObjectDB, monster_fac: &MonsterFactory) {
    let mut curr_level = deepest_level;
    //let mut rng = rand::thread_rng();
    while curr_level > 0 {
        let level_index = curr_level as usize - 1;

        let loc = random_sq(&floor_sqs[&level_index]);
        //monster_fac.add_monster("giant spider", loc, game_obj_db);

        for _ in 0..10 {
            let loc = random_sq(&floor_sqs[&level_index]);
            if rand::thread_rng().gen_range(0.0, 1.0) < 0.25 {
                monster_fac.add_monster("kobold", loc, game_obj_db);
             } else {
                monster_fac.add_monster("goblin", loc, game_obj_db);
            }
        }
        curr_level -= 1;
    }
}

fn find_room_id(rooms: &Vec<HashSet<(i32, i32)>>, pt: &(i32, i32)) -> Option<usize> {
    for room_id in 0..rooms.len() {
        if rooms[room_id].contains(pt) {
            return Some(room_id);
        }
    }

    None
}

// Moar floodfill -- I wonder if it's worth trying to amalgamate the 
// places I've implemented floodfill in the code.
fn connect_rooms(sqs: &mut Vec<Tile>, height: usize, width: usize) {
    let mut rooms = Vec::new();

    // find start point
    let mut q = VecDeque::new();
    let mut visited = HashSet::new();
    for j in 0..sqs.len() {
        if sqs[j] == Tile::Wall { continue; }
        let r = j / width;
        let c = j - r * width;
        let start = (r as i32, c as i32);
        if visited.contains(&start) {
            continue;
        }

        q.push_front(start);
        while !q.is_empty() {
            let pt = q.pop_front().unwrap();
            if visited.contains(&pt) {
                continue;
            }
            
            visited.insert(pt);
    
            // Find out it pt is in an existing cave, if not start a new cave
            let room_d = if let Some(id) = find_room_id(&rooms, &pt) {
                id 
            } else {
                rooms.push(HashSet::new());
                let room_id = rooms.len() - 1;            
                rooms[room_id].insert(pt);
                room_id
            };
            
            for adj in util::ADJ.iter() {
                let n = (pt.0 + adj.0, pt.1 + adj.1);
                if n.0 < 0 || n.1 < 0 || n.0 as usize >= height || n.1 as usize >= width {
                    continue;
                }
                let i = n.0 as usize * width + n.1 as usize;
                if sqs[i] != Tile::Wall {
                    rooms[room_d].insert(n);
                    if !visited.contains(&n) {
                        q.push_back(n);
                    }
                }
            }
        }
    }

    // Just fill in any small caves that are 3 squares or less
    let mut largest = 0;
    let mut largest_id = 0;
    for j in 0..rooms.len() {
        if rooms[j].len() > largest {
            largest = rooms[j].len();
            largest_id = j;
        }
        if rooms[j].len() <= 3 {
            for sq in &rooms[j] {
                sqs[sq.0 as usize * width + sq.1 as usize] = Tile::Wall;
            }
        }
    }
    rooms.retain(|c| c.len() > 3);

    // Okay, now for each cave aside from the main one, find the sq nearest the main
    // and draw a tunnel to it.
    let mut main_area: Vec<(i32, i32)> = rooms[largest_id].iter().map(|s| *s).collect();
    main_area.sort();
    let mut room_ids = (0..rooms.len()).collect::<Vec<usize>>();
    room_ids.retain(|v| *v != largest_id);

    // Not super great in a Big-Oh sense but modern computers are fast and the grids I'm
    // dealing with are pretty small.
    if !room_ids.is_empty() {
        for id in room_ids {
            let mut closest_pt = (-1, -1);
            let mut shortest_d = i32::MAX;
            let mut start = (-1, -1);
            for pt in rooms[id].iter() {
                let (best, d) = closest_point(pt, &main_area);
                if d < shortest_d {
                    shortest_d = d;
                    closest_pt = best;
                    start = *pt;
                }
            }

            let tunnel = util::bresenham(start.0, start.1, closest_pt.0, closest_pt.1);
            // For the tunnels, I want to carve out pts that have only diagonal movement between them
            for j in 0..tunnel.len() - 1 {
                let pt = tunnel[j];
                sqs[pt.0 as usize * width + pt.1 as usize] = Tile::StoneFloor;
                let npt = tunnel[j + 1];
                if pt.0 != npt.0 && pt.1 != npt.1 {
                    let i = if pt.0 < npt.0 {
                        (pt.0 + 1) as usize * width + pt.1 as usize                        
                    } else {
                        (pt.0 - 1) as usize * width + pt.1 as usize
                    };

                    sqs[i] = Tile::StoneFloor;
                }
            }
        }
    }
}

fn closest_point(pt: &(i32, i32), room: &Vec<(i32, i32)>) -> ((i32, i32), i32) {
    let mut shortest = i32::MAX;
    let mut nearest = *room.iter().nth(0).unwrap();
    for other_pt in room.iter() {
        let d = (pt.0 - other_pt.0) * (pt.0 - other_pt.0) + (pt.1 - other_pt.1) * (pt.1 - other_pt.1);
        if d < shortest {
            nearest = *other_pt;
            shortest = d;
        }
    }

    (nearest, shortest)
}

fn count_neighbours(sqs: &Vec<bool>, row: usize, col: usize, height: usize, width: usize) -> u8 {
    let mut sum = 0;
    for adj in util::ADJ.iter() {
        let nr = row as i32 + adj.0;
        let nc = col as i32 + adj.1;
        if nr < 0 || nc < 0 || nr as usize >= height || nc as usize >= width {
            continue;
        }

        if sqs[nr as usize * width + nc as usize] {
            sum += 1;
        }
    }

    sum
}

fn cave_overlay(width: usize, height: usize) -> Vec<bool> {
    // Classic ellular automata to make a cave system I can draw over part of a level
    let mut rng = rand::thread_rng();
    let mut sqs: Vec<bool> = (0..width * height).map(|_|  rng.gen_range(0.0, 1.0) < 0.45).collect();
    
    for _ in 0..3 {
        let mut next_gen = sqs.clone();
        for r in 0..height {
            for c in 0..width {
                let i = r * width + c;
                let count = count_neighbours(&sqs, r, c, height, width);
                if sqs[i] && count < 4 {
                    next_gen[i] = false;
                } else if !sqs[i] && count > 3 {
                    next_gen[i] = true;
                }
            }
        }

        sqs = next_gen.clone();
    }
        
    sqs
}

// My idea for the 'release' version is to have a chance of a level being
// partially filled in by caves, representing a level where there's been
// an earthquake or such that caused a cave-in. Villagers may mention a feeling
// a tremor as a hint of what's to come. Some other ideas:
//         - strew the area with rubble (once I decide how it'll effect the player)
//         - maybe graveyards or more undead to reflect that a disaster happened?
fn add_caves_to_level(tiles: &mut Vec<Tile>, height: usize, width: usize) {
    let mut rng = rand::thread_rng();
    let caves_width = rng.gen_range(40, 80);
    let caves = cave_overlay(caves_width, height - 2);
    let start_col = rng.gen_range(20, width - caves_width);

    for r in 0..height-2 {
        for c in 0..caves_width {
            let oi = r * caves_width + c;
            let map_i = (r + 1) * width + c + start_col;

            // Make some of the tiles of the cave system rubble
            tiles[map_i] = if !caves[oi] {
                Tile::Wall
            } else if rng.gen_range(0.0, 1.0) < 0.2 {
                Tile::Dirt // this will later be replaced with Rubble items
            } else {
                Tile::StoneFloor
            };
        }
    }
}

fn next_row(row: i32, distance: i32, slope: f32) -> i32 {
    let next = row as f32 + (distance as f32 * slope) / f32::sqrt(1.0 + slope * slope);

    f32::round(next) as i32
}

fn next_col(col: i32, distance: i32, slope: f32) -> i32 {
    let next = col as f32 + distance as f32 / (f32::sqrt(1.0 + slope * slope));

    f32::round(next) as i32
}

fn add_river_to_level(tiles: &mut Vec<Tile>, height: usize, width: usize, top:bool, tile: Tile) {
    // Let's say the 4 outer walls of the level are split and the river and start in any of them, so there are 6
    // different possibilities for start position and slope
    let mut rng = rand::thread_rng();
    
    let (mut row, mut col, mut slope) = if  top {
        let col = rng.gen_range(5, width / 2) as i32;
        (1, col, 1.0)
    } else {
        let col = rng.gen_range(width / 4 , width - width / 4) as i32;
        (height as i32 - 2, col, -1.0)
    };

    // So keep drawing short line segments and tweaking the slope a bit until we hit another border
    let mut river: Vec<(i32, i32)> = Vec::new();
    loop {
        let length = rng.gen_range(2, 5);
        let next_r = next_row(row, length, slope);
        let next_c = next_col(col, length, slope);
        let mut pts = util::bresenham(row, col, next_r, next_c);
        river.append(&mut pts);
        row = next_r;
        col = next_c;
        slope += rng.gen_range(-0.33, 0.33);
        if next_r < 1 || next_r > height as i32 - 2 || next_c < 1 || next_c > width as i32 - 2 {
            break;
        }
    }
    river.dedup();
    
    let mut pts_drawn = Vec::new();
    for pt in river.iter() {
        if pt.0 < 1 || pt.0 > height as i32 - 2 || pt.1 < 1 || pt.1 > width as i32 - 2 {
            break;
        }
        let i = pt.0 as usize * width + pt.1 as usize;
        if tiles[i] == Tile::UndergroundRiver {
            break;
        }
        tiles[i] = tile;
        pts_drawn.push(i);     
    }

    // now fatten up the river and maybe add river banks
    for pt in pts_drawn {
        tiles[pt + 1] = Tile::UndergroundRiver;
        if pt - 1 > 2 && tiles[pt - 1] != Tile::UndergroundRiver && rng.gen_range(0.0, 1.0) < 0.75 {
            tiles[pt - 1] = Tile::StoneFloor;
        }
        if pt + 2 < width - 3 && tiles[pt + 2] != Tile::UndergroundRiver && rng.gen_range(0.0, 1.0) < 0.75 {
            tiles[pt + 2] = Tile::StoneFloor;
        }
    }
}

fn build_test_dungeon(world_info: &mut WorldInfo, map: &mut Map, entrance: (i32, i32, i8), game_obj_db: &mut GameObjectDB, monster_fac: &MonsterFactory) {
    for row in entrance.0-1..entrance.0+8 {
        for col in entrance.1-1..entrance.1+8 {
            map.insert((row, col, 1), Tile::StoneFloor);
        }
    }

    for col in entrance.1-1..entrance.1+9 {
        map.insert((entrance.0-1, col, 1), Tile::Wall);
        map.insert((entrance.0+8, col, 1), Tile::Wall);
    }

    for row in entrance.0-1..entrance.0+8 {
        map.insert((row, entrance.1-1, 1), Tile::Wall);
        map.insert((row, entrance.1+4, 1), Tile::Wall);
        map.insert((row, entrance.1+8, 1), Tile::Wall);
    }

    map.insert((entrance.0+3, entrance.1+4, 1), Tile::Door(DoorState::Locked));

    let loc = (entrance.0 + 3, entrance.1 + 5, 1);
<<<<<<< HEAD
    monster_fac.add_monster("fungal growth", loc, game_obj_db);
=======
    monster_fac.add_monster("goblin shaman", loc, game_obj_db);
>>>>>>> 82b51a04
    map.insert((entrance.0, entrance.1, 1), Tile::StairsUp);

}

fn build_dungeon(world_info: &mut WorldInfo, map: &mut Map, entrance: (i32, i32, i8), game_obj_db: &mut GameObjectDB, monster_fac: &MonsterFactory) {
    let mut rng = rand::thread_rng();
    let width = 125;
    let height = 40;
    let mut floor_sqs = HashMap::new();
    let mut vaults = HashMap::new();
    let max_level = 5;
    let mut dungeon = Vec::new();
    for n in 0..max_level {
        let result = dungeon::draw_level(width, height);
        let mut level = result.0;
        
        // A few of the levels will have caves and/or rivers
        if n > 1 && rng.gen_range(0, 5) == 0 {
            add_caves_to_level(&mut level, height, width);
            connect_rooms(&mut level, height, width);
            world_info.facts.push(Fact::new("caves".to_string(), 0, (0, 0, n as i8 + 1)));
        }
        if n > 2 && rng.gen_range(0, 10) == 0 {
            // I should guarantee some means of crossing the river further up the dungeon
            add_river_to_level(&mut level, height, width, true, Tile::UndergroundRiver);
            if rng.gen_range(0, 3) == 0 {
                add_river_to_level(&mut level, height, width, false, Tile::UndergroundRiver);
            }
            world_info.facts.push(Fact::new("river".to_string(), 0, (0, 0, n as i8 + 1)));
        }
        
        // TODO: I should probably clean out vaults that are mostly destroyed by caves
        dungeon.push(level);
        floor_sqs.insert(n, HashSet::new());
        vaults.insert(n, result.1); // vaults are rooms with only one entrance, which are useful for setting puzzles        
    }

    let stairs = set_stairs(&mut dungeon, width, height);
    // Copy the dungeon onto the world map
    for lvl in 0..max_level {
        let stairs_row_delta = entrance.0 - stairs.0 as i32;
        let stairs_col_delta = entrance.1 - stairs.1 as i32;
        for r in 0..height {
            for c in 0..width {
                let i = r * width + c;
                let curr_row = r as i32 + stairs_row_delta;
                let curr_col = c as i32 + stairs_col_delta;

                if let Tile::Door(_) = dungeon[lvl][i] {
                    let roll = rand::thread_rng().gen_range(0.0, 1.0);
                    if roll < 0.2 {
                        map.insert((curr_row, curr_col, lvl as i8 + 1), Tile::Door(DoorState::Locked));
                    } else if roll < 0.5 {
                        map.insert((curr_row, curr_col, lvl as i8 + 1), Tile::Door(DoorState::Open));
                    } else {
                        map.insert((curr_row, curr_col, lvl as i8 + 1), dungeon[lvl][i]);
                    }
                } else if dungeon[lvl][i] == Tile::Dirt {
                    map.insert((curr_row, curr_col, lvl as i8 + 1), Tile::StoneFloor);
                    let r = Item::rubble(game_obj_db, (curr_row, curr_col, lvl as i8 + 1));
                    game_obj_db.add(r);
                } else {
                    map.insert((curr_row, curr_col, lvl as i8 + 1), dungeon[lvl][i]);
                }
                
                if dungeon[lvl][i] == Tile::StoneFloor {
                    let fqs = floor_sqs.get_mut(&lvl).unwrap();
                    fqs.insert((curr_row, curr_col, lvl as i8 + 1));
                }
            }
        }

        // Need to update the co-ordinates in the vaults
        let curr_vaults = vaults.get_mut(&lvl).unwrap();
        for vault in curr_vaults {
            vault.r1 += stairs_row_delta;
            vault.c1 += stairs_col_delta;
            vault.r2 += stairs_row_delta;
            vault.c2 += stairs_col_delta;
            vault.entrance = (vault.entrance.0 + stairs_row_delta, vault.entrance.1 + stairs_col_delta);
        }
    }

    decorate_levels(world_info, map, max_level as i8, &mut floor_sqs, game_obj_db, vaults);
    populate_levels(world_info, max_level as i8, &floor_sqs, game_obj_db, monster_fac);
}

pub fn generate_world(game_obj_db: &mut GameObjectDB, monster_fac: &MonsterFactory, player_name: &str) -> (Map, WorldInfo) {
    let map_start = Instant::now();
    let mut map = wilderness::gen_wilderness_map();
    let map_end = map_start.elapsed();
    println!("Time to make world map: {:?}", map_end);

    let town_start = Instant::now();
    let mut world_info = town::create_town(&mut map, game_obj_db);
    let town_end = town_start.elapsed();
    world_info.player_name = player_name.to_string();
    println!("Town creation done {:?}", town_end);

    let valleys = find_all_valleys(&map);
    println!("Found all the valleys");
    // We want to place the dungeon entrance somewhere in the largest 'valley', which will be
    // the main section of the overworld

    // tbh, I start searching for valleys at 0, 0 so valley[0] will always be the main one
    let mut max = 0;
    let mut max_id = 0;
    for (n, valley) in valleys.iter().enumerate() {
        if valley.len() > max {
            max = valley.len();
            max_id = n;
        }
    }

    let dungeon_entrance = find_good_dungeon_entrance(&map, &valleys[max_id]);
    println!("Found a good dungeon entrance");

    let dungeon_start = Instant::now();
    //build_dungeon(&mut world_info, &mut map, dungeon_entrance, game_obj_db, monster_fac);
    build_test_dungeon(&mut world_info, &mut map, dungeon_entrance, game_obj_db, monster_fac);
    let dungeon_end = dungeon_start.elapsed();
    println!("Time to make dungeon: {:?}", dungeon_end);

    world_info.facts.push(Fact::new("dungeon location".to_string(), 0, dungeon_entrance));

    add_old_road(&mut map, dungeon_entrance);
    map.insert((dungeon_entrance.0 as i32, dungeon_entrance.1 as i32, 0), Tile::Portal);
    
    (map, world_info)
}<|MERGE_RESOLUTION|>--- conflicted
+++ resolved
@@ -746,13 +746,9 @@
     map.insert((entrance.0+3, entrance.1+4, 1), Tile::Door(DoorState::Locked));
 
     let loc = (entrance.0 + 3, entrance.1 + 5, 1);
-<<<<<<< HEAD
+
     monster_fac.add_monster("fungal growth", loc, game_obj_db);
-=======
-    monster_fac.add_monster("goblin shaman", loc, game_obj_db);
->>>>>>> 82b51a04
     map.insert((entrance.0, entrance.1, 1), Tile::StairsUp);
-
 }
 
 fn build_dungeon(world_info: &mut WorldInfo, map: &mut Map, entrance: (i32, i32, i8), game_obj_db: &mut GameObjectDB, monster_fac: &MonsterFactory) {
